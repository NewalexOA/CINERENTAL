--- conflicted
+++ resolved
@@ -2,8 +2,6 @@
 
 This document lists notable changes to the ACT-Rental application.
 
-<<<<<<< HEAD
-=======
 ## v0.5.0-alpha.4
 
 ### Projects View Improvements
@@ -37,7 +35,14 @@
 - **Event Handling**: Prevented duplicate event handling between main.js and page-specific scripts
 - **Documentation**: Added OpenAPI specification JSON for frontend development
 
->>>>>>> 73bcefe1
+### Equipment List Improvements
+
+- **Pagination**: Added server-side pagination for equipment list
+- **Performance**: Optimized database queries with proper indexing
+- **UI Enhancement**: Added pagination controls with page size selection
+- **State Management**: Implemented URL-based state management for pagination
+- **Dependencies**: Added fastapi-pagination for consistent API responses
+
 ## v0.5.0-alpha.3
 
 ### UI & Select2 Integration
